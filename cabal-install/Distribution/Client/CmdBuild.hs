-- | cabal-install CLI command: build
--
module Distribution.Client.CmdBuild (
    -- * The @build@ CLI and action
    buildCommand,
    buildAction,

    -- * Internals exposed for testing
    TargetProblem(..),
    selectPackageTargets,
    selectComponentTarget
  ) where

import Distribution.Client.ProjectOrchestration
import Distribution.Client.CmdErrorMessages

import Distribution.Compat.Semigroup ((<>))
import Distribution.Client.Setup
         ( GlobalFlags, ConfigFlags(..), ConfigExFlags, InstallFlags
         , liftOptions, yesNoOpt )
import qualified Distribution.Client.Setup as Client
import Distribution.Simple.Setup
         ( HaddockFlags, TestFlags
         , Flag(..), toFlag, fromFlag, fromFlagOrDefault )
import Distribution.Simple.Command
         ( CommandUI(..), usageAlternatives, option )
import Distribution.Verbosity
         ( Verbosity, normal )
import Distribution.Simple.Utils
         ( wrapText, die' )

import qualified Data.Map as Map


<<<<<<< HEAD
buildCommand :: CommandUI (ConfigFlags, ConfigExFlags, InstallFlags, HaddockFlags)
buildCommand = Client.installCommand {
  commandName         = "v2-build",
=======
buildCommand ::
  CommandUI
  (BuildFlags, ( ConfigFlags, ConfigExFlags
               , InstallFlags, HaddockFlags, TestFlags))
buildCommand = CommandUI {
  commandName         = "new-build",
>>>>>>> 1259836a
  commandSynopsis     = "Compile targets within the project.",
  commandUsage        = usageAlternatives "v2-build" [ "[TARGETS] [FLAGS]" ],
  commandDescription  = Just $ \_ -> wrapText $
        "Build one or more targets from within the project. The available "
     ++ "targets are the packages in the project as well as individual "
     ++ "components within those packages, including libraries, executables, "
     ++ "test-suites or benchmarks. Targets can be specified by name or "
     ++ "location. If no target is specified then the default is to build "
     ++ "the package in the current directory.\n\n"

     ++ "Dependencies are built or rebuilt as necessary. Additional "
     ++ "configuration flags can be specified on the command line and these "
     ++ "extend the project configuration from the 'cabal.project', "
     ++ "'cabal.project.local' and other files.",
  commandNotes        = Just $ \pname ->
        "Examples:\n"
<<<<<<< HEAD
     ++ "  " ++ pname ++ " v2-build\n"
     ++ "    Build the package in the current directory or all packages in the project\n"
     ++ "  " ++ pname ++ " v2-build pkgname\n"
=======
     ++ "  " ++ pname ++ " new-build\n"
     ++ "    Build the package in the current directory "
     ++ "or all packages in the project\n"
     ++ "  " ++ pname ++ " new-build pkgname\n"
>>>>>>> 1259836a
     ++ "    Build the package named pkgname in the project\n"
     ++ "  " ++ pname ++ " v2-build ./pkgfoo\n"
     ++ "    Build the package in the ./pkgfoo directory\n"
     ++ "  " ++ pname ++ " v2-build cname\n"
     ++ "    Build the component named cname in the project\n"
<<<<<<< HEAD
     ++ "  " ++ pname ++ " v2-build cname --enable-profiling\n"
     ++ "    Build the component in profiling mode (including dependencies as needed)\n\n"
=======
     ++ "  " ++ pname ++ " new-build cname --enable-profiling\n"
     ++ "    Build the component in profiling mode "
     ++ "(including dependencies as needed)\n\n"

     ++ cmdCommonHelpTextNewBuildBeta,
  commandDefaultFlags =
      (defaultBuildFlags, commandDefaultFlags Client.installCommand),
  commandOptions = \ showOrParseArgs ->
      liftOptions snd setSnd
          (commandOptions Client.installCommand showOrParseArgs) ++
      liftOptions fst setFst
          [ option [] ["only-configure"]
              "Instead of performing a full build just run the configure step"
              buildOnlyConfigure (\v flags -> flags { buildOnlyConfigure = v })
              (yesNoOpt showOrParseArgs)
          ]
  }
>>>>>>> 1259836a

  where
    setFst a (_,b) = (a,b)
    setSnd b (a,_) = (a,b)

data BuildFlags = BuildFlags
    { buildOnlyConfigure  :: Flag Bool
    }

defaultBuildFlags :: BuildFlags
defaultBuildFlags = BuildFlags
    { buildOnlyConfigure = toFlag False
    }

-- | The @build@ command does a lot. It brings the install plan up to date,
-- selects that part of the plan needed by the given or implicit targets and
-- then executes the plan.
--
-- For more details on how this works, see the module
-- "Distribution.Client.ProjectOrchestration"
--
buildAction ::
  ( BuildFlags
  , (ConfigFlags, ConfigExFlags, InstallFlags, HaddockFlags, TestFlags))
  -> [String] -> GlobalFlags -> IO ()
buildAction
  ( buildFlags
  , (configFlags, configExFlags, installFlags, haddockFlags, testFlags))
            targetStrings globalFlags = do
    -- TODO: This flags defaults business is ugly
    let onlyConfigure = fromFlag (buildOnlyConfigure defaultBuildFlags
                                 <> buildOnlyConfigure buildFlags)
        targetAction
            | onlyConfigure = TargetActionConfigure
            | otherwise = TargetActionBuild

    baseCtx <- establishProjectBaseContext verbosity cliConfig

    targetSelectors <-
      either (reportTargetSelectorProblems verbosity) return
      =<< readTargetSelectors (localPackages baseCtx) Nothing targetStrings

    buildCtx <-
      runProjectPreBuildPhase verbosity baseCtx $ \elaboratedPlan -> do

            -- Interpret the targets on the command line as build targets
            -- (as opposed to say repl or haddock targets).
            targets <- either (reportTargetProblems verbosity) return
                     $ resolveTargets
                         selectPackageTargets
                         selectComponentTarget
                         TargetProblemCommon
                         elaboratedPlan
                         Nothing
                         targetSelectors

            let elaboratedPlan' = pruneInstallPlanToTargets
                                    targetAction
                                    targets
                                    elaboratedPlan
            elaboratedPlan'' <-
              if buildSettingOnlyDeps (buildSettings baseCtx)
                then either (reportCannotPruneDependencies verbosity) return $
                     pruneInstallPlanToDependencies (Map.keysSet targets)
                                                    elaboratedPlan'
                else return elaboratedPlan'

            return (elaboratedPlan'', targets)

    printPlan verbosity baseCtx buildCtx

    buildOutcomes <- runProjectBuildPhase verbosity baseCtx buildCtx
    runProjectPostBuildPhase verbosity baseCtx buildCtx buildOutcomes
  where
    verbosity = fromFlagOrDefault normal (configVerbosity configFlags)
    cliConfig = commandLineFlagsToProjectConfig
                  globalFlags configFlags configExFlags
                  installFlags haddockFlags testFlags

-- | This defines what a 'TargetSelector' means for the @bench@ command.
-- It selects the 'AvailableTarget's that the 'TargetSelector' refers to,
-- or otherwise classifies the problem.
--
-- For the @build@ command select all components except non-buildable
-- and disabled tests\/benchmarks, fail if there are no such
-- components
--
selectPackageTargets :: TargetSelector
                     -> [AvailableTarget k] -> Either TargetProblem [k]
selectPackageTargets targetSelector targets

    -- If there are any buildable targets then we select those
  | not (null targetsBuildable)
  = Right targetsBuildable

    -- If there are targets but none are buildable then we report those
  | not (null targets)
  = Left (TargetProblemNoneEnabled targetSelector targets')

    -- If there are no targets at all then we report that
  | otherwise
  = Left (TargetProblemNoTargets targetSelector)
  where
    targets'         = forgetTargetsDetail targets
    targetsBuildable = selectBuildableTargetsWith
                         (buildable targetSelector)
                         targets

    -- When there's a target filter like "pkg:tests" then we do select tests,
    -- but if it's just a target like "pkg" then we don't build tests unless
    -- they are requested by default (i.e. by using --enable-tests)
    buildable (TargetPackage _ _  Nothing) TargetNotRequestedByDefault = False
    buildable (TargetAllPackages  Nothing) TargetNotRequestedByDefault = False
    buildable _ _ = True

-- | For a 'TargetComponent' 'TargetSelector', check if the component can be
-- selected.
--
-- For the @build@ command we just need the basic checks on being buildable etc.
--
selectComponentTarget :: SubComponentTarget
                      -> AvailableTarget k -> Either TargetProblem k
selectComponentTarget subtarget =
    either (Left . TargetProblemCommon) Right
  . selectComponentTargetBasic subtarget


-- | The various error conditions that can occur when matching a
-- 'TargetSelector' against 'AvailableTarget's for the @build@ command.
--
data TargetProblem =
     TargetProblemCommon       TargetProblemCommon

     -- | The 'TargetSelector' matches targets but none are buildable
   | TargetProblemNoneEnabled TargetSelector [AvailableTarget ()]

     -- | There are no targets at all
   | TargetProblemNoTargets   TargetSelector
  deriving (Eq, Show)

reportTargetProblems :: Verbosity -> [TargetProblem] -> IO a
reportTargetProblems verbosity =
    die' verbosity . unlines . map renderTargetProblem

renderTargetProblem :: TargetProblem -> String
renderTargetProblem (TargetProblemCommon problem) =
    renderTargetProblemCommon "build" problem
renderTargetProblem (TargetProblemNoneEnabled targetSelector targets) =
    renderTargetProblemNoneEnabled "build" targetSelector targets
renderTargetProblem(TargetProblemNoTargets targetSelector) =
    renderTargetProblemNoTargets "build" targetSelector

reportCannotPruneDependencies :: Verbosity -> CannotPruneDependencies -> IO a
reportCannotPruneDependencies verbosity =
    die' verbosity . renderCannotPruneDependencies<|MERGE_RESOLUTION|>--- conflicted
+++ resolved
@@ -32,18 +32,12 @@
 import qualified Data.Map as Map
 
 
-<<<<<<< HEAD
-buildCommand :: CommandUI (ConfigFlags, ConfigExFlags, InstallFlags, HaddockFlags)
-buildCommand = Client.installCommand {
-  commandName         = "v2-build",
-=======
 buildCommand ::
   CommandUI
   (BuildFlags, ( ConfigFlags, ConfigExFlags
                , InstallFlags, HaddockFlags, TestFlags))
 buildCommand = CommandUI {
-  commandName         = "new-build",
->>>>>>> 1259836a
+  commandName         = "v2-build",
   commandSynopsis     = "Compile targets within the project.",
   commandUsage        = usageAlternatives "v2-build" [ "[TARGETS] [FLAGS]" ],
   commandDescription  = Just $ \_ -> wrapText $
@@ -60,26 +54,16 @@
      ++ "'cabal.project.local' and other files.",
   commandNotes        = Just $ \pname ->
         "Examples:\n"
-<<<<<<< HEAD
      ++ "  " ++ pname ++ " v2-build\n"
-     ++ "    Build the package in the current directory or all packages in the project\n"
-     ++ "  " ++ pname ++ " v2-build pkgname\n"
-=======
-     ++ "  " ++ pname ++ " new-build\n"
      ++ "    Build the package in the current directory "
      ++ "or all packages in the project\n"
-     ++ "  " ++ pname ++ " new-build pkgname\n"
->>>>>>> 1259836a
+     ++ "  " ++ pname ++ " v2-build pkgname\n"
      ++ "    Build the package named pkgname in the project\n"
      ++ "  " ++ pname ++ " v2-build ./pkgfoo\n"
      ++ "    Build the package in the ./pkgfoo directory\n"
      ++ "  " ++ pname ++ " v2-build cname\n"
      ++ "    Build the component named cname in the project\n"
-<<<<<<< HEAD
      ++ "  " ++ pname ++ " v2-build cname --enable-profiling\n"
-     ++ "    Build the component in profiling mode (including dependencies as needed)\n\n"
-=======
-     ++ "  " ++ pname ++ " new-build cname --enable-profiling\n"
      ++ "    Build the component in profiling mode "
      ++ "(including dependencies as needed)\n\n"
 
@@ -96,7 +80,6 @@
               (yesNoOpt showOrParseArgs)
           ]
   }
->>>>>>> 1259836a
 
   where
     setFst a (_,b) = (a,b)
