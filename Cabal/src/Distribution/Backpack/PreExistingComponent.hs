--- conflicted
+++ resolved
@@ -1,16 +1,9 @@
 -- | See <https://github.com/ezyang/ghc-proposals/blob/backpack/proposals/0000-backpack.rst>
-<<<<<<< HEAD
-module Distribution.Backpack.PreExistingComponent
-  ( PreExistingComponent (..)
-  , ipiToPreExistingComponent
-  ) where
-=======
 module Distribution.Backpack.PreExistingComponent (
     PreExistingComponent(..),
     PromisedComponent(..),
     ipiToPreExistingComponent,
 ) where
->>>>>>> 94615d6a
 
 import Distribution.Compat.Prelude
 import Prelude ()
@@ -23,9 +16,7 @@
 
 import qualified Data.Map as Map
 import Distribution.InstalledPackageInfo (InstalledPackageInfo)
-<<<<<<< HEAD
 import qualified Distribution.InstalledPackageInfo as Installed
-=======
 import Distribution.Types.AnnotatedId
 
 -- | A /promised/ component.
@@ -41,7 +32,6 @@
 
 instance Package PromisedComponent where
   packageId = packageId . pr_cid
->>>>>>> 94615d6a
 
 -- | Stripped down version of 'LinkedComponent' for things
 -- we don't need to know how to build.
