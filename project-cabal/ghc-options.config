--- conflicted
+++ resolved
@@ -1,10 +1,6 @@
 program-options
-<<<<<<< HEAD
-  ghc-options: -fno-ignore-asserts
-=======
   ghc-options:
     -fno-ignore-asserts
-    -Werror
 
 -- Warning: even though introduced with GHC 8.10, -Wunused-packages gives false
 -- positives with GHC 8.10.
@@ -12,5 +8,4 @@
   program-options
     ghc-options: -Wunused-packages
   package cabal-testsuite
-    ghc-options: -Wwarn=unused-packages
->>>>>>> d7147fc1
+    ghc-options: -Wwarn=unused-packages